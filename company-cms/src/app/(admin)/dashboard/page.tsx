--- conflicted
+++ resolved
@@ -1,18 +1,8 @@
 "use client"
 
-<<<<<<< HEAD
 import { useState } from "react"
 import { Search, Bell, ChevronDown, MoreHorizontal, Calendar } from "lucide-react"
 import { Card, CardContent } from "@/components/ui/card"
-=======
-import React, { useEffect } from "react";
-import { Button } from "@/components/ui/button";
-import { useRouter } from "next/navigation";
-import { env } from "@/config/env";
-import useAuthStore from "@/store/store";
-import { Axios } from "@/config/axios";
-import { darkColor } from "@/constants";
->>>>>>> abacc479
 
 import { Button } from "@/components/ui/button"
 import { Input } from "@/components/ui/input"
@@ -103,7 +93,7 @@
   const [timeframe, setTimeframe] = useState("Last year")
 
   return (
-<<<<<<< HEAD
+
     <div className="flex min-h-screen w-full flex-col">
  
       {/* Main Content */}
@@ -175,14 +165,6 @@
               icon="💵"
             />
           </div>
-=======
-    <div className="p-10 dark:bg-[#19191]  h-full">
-      <h1>Dashboard</h1>
-      <Button onClick={() => console.log("clicked")}>Click me</Button>
-    </div>
-  );
-};
->>>>>>> abacc479
 
           {/* Charts Row */}
           <div className="grid grid-cols-1 lg:grid-cols-3 gap-6">
@@ -251,3 +233,4 @@
     </div>
   )
 }
+
