@import "tailwindcss";

@plugin "tailwindcss-animate";

@custom-variant dark (&:is(.dark *));

@theme inline {
  --color-background: var(--background);
  --color-foreground: var(--foreground);
  --font-sans: var(--font-geist-sans);
  --font-mono: var(--font-geist-mono);
  --color-sidebar-ring: var(--sidebar-ring);
  --color-sidebar-border: var(--sidebar-border);
  --color-sidebar-accent-foreground: var(--sidebar-accent-foreground);
  --color-sidebar-accent: var(--sidebar-accent);
  --color-sidebar-primary-foreground: var(--sidebar-primary-foreground);
  --color-sidebar-primary: var(--sidebar-primary);
  --color-sidebar-foreground: var(--sidebar-foreground);
  --color-sidebar: var(--sidebar);
  --color-chart-5: var(--chart-5);
  --color-chart-4: var(--chart-4);
  --color-chart-3: var(--chart-3);
  --color-chart-2: var(--chart-2);
  --color-chart-1: var(--chart-1);
  --color-ring: var(--ring);
  --color-input: var(--input);
  --color-border: var(--border);
  --color-destructive-foreground: var(--destructive-foreground);
  --color-destructive: var(--destructive);
  --color-accent-foreground: var(--accent-foreground);
  --color-accent: var(--accent);
  --color-muted-foreground: var(--muted-foreground);
  --color-muted: var(--muted);
  --color-secondary-foreground: var(--secondary-foreground);
  --color-secondary: var(--secondary);
  --color-primary-foreground: var(--primary-foreground);
  --color-primary: var(--primary);
  --color-popover-foreground: var(--popover-foreground);
  --color-popover: var(--popover);
  --color-card-foreground: var(--card-foreground);
  --color-card: var(--card);
  --radius-sm: calc(var(--radius) - 4px);
  --radius-md: calc(var(--radius) - 2px);
  --radius-lg: var(--radius);
  --radius-xl: calc(var(--radius) + 4px);
}

:root {
  --background: oklch(1 0 0);
  --foreground: oklch(0.129 0.042 264.695);
  --card: oklch(1 0 0);
  --card-foreground: oklch(0.129 0.042 264.695);
  --popover: oklch(1 0 0);
  --popover-foreground: oklch(0.129 0.042 264.695);
  --primary: oklch(0.208 0.042 265.755);
  --primary-foreground: oklch(0.984 0.003 247.858);
  --secondary: oklch(0.968 0.007 247.896);
  --secondary-foreground: oklch(0.208 0.042 265.755);
  --muted: oklch(0.968 0.007 247.896);
  --muted-foreground: oklch(0.554 0.046 257.417);
  --accent: oklch(0.968 0.007 247.896);
  --accent-foreground: oklch(0.208 0.042 265.755);
  --destructive: oklch(0.577 0.245 27.325);
  --destructive-foreground: oklch(0.577 0.245 27.325);
  --border: oklch(0.929 0.013 255.508);
  --input: oklch(0.929 0.013 255.508);
  --ring: oklch(0.704 0.04 256.788);
  --chart-1: oklch(0.646 0.222 41.116);
  --chart-2: oklch(0.6 0.118 184.704);
  --chart-3: oklch(0.398 0.07 227.392);
  --chart-4: oklch(0.828 0.189 84.429);
  --chart-5: oklch(0.769 0.188 70.08);
  --radius: 0.625rem;
  --sidebar: oklch(0.984 0.003 247.858);
  --sidebar-foreground: oklch(0.129 0.042 264.695);
  --sidebar-primary: oklch(0.208 0.042 265.755);
  --sidebar-primary-foreground: oklch(0.984 0.003 247.858);
  --sidebar-accent: oklch(0.968 0.007 247.896);
  --sidebar-accent-foreground: oklch(0.208 0.042 265.755);
  --sidebar-border: oklch(0.929 0.013 255.508);
  --sidebar-ring: oklch(0.704 0.04 256.788);

  --light-color-1: oklch(0.913 0.041 24.936); /* D8E2DC */
  --light-color-2: oklch(0.961 0.043 47.487); /* FFE5D9 */
  --light-color-3: oklch(0.996 0.007 106.294); /* FBFAF0 */
  --light-color-4: oklch(0.971 0.041 32.577); /* FFE9EE */
  --light-color-5: oklch(0.946 0.061 33.471); /* FFDDE4 */
  --light-color-6: oklch(0.833 0.167 134.546); /* B0E7AE */

  --novel-highlight-default: #ffffff;
  --novel-highlight-purple: #f6f3f8;
  --novel-highlight-red: #fdebeb;
  --novel-highlight-yellow: #fbf4a2;
  --novel-highlight-blue: #c1ecf9;
  --novel-highlight-green: #acf79f;
  --novel-highlight-orange: #faebdd;
  --novel-highlight-pink: #faf1f5;
  --novel-highlight-gray: #f1f1ef;
}

.dark {
  --background: oklch(0.129 0.042 264.695);
  --foreground: oklch(0.984 0.003 247.858);
  --card: oklch(0.129 0.042 264.695);
  --card-foreground: oklch(0.984 0.003 247.858);
  --popover: oklch(0.129 0.042 264.695);
  --popover-foreground: oklch(0.984 0.003 247.858);
  --primary: oklch(0.984 0.003 247.858);
  --primary-foreground: oklch(0.208 0.042 265.755);
  --secondary: oklch(0.279 0.041 260.031);
  --secondary-foreground: oklch(0.984 0.003 247.858);
  --muted: oklch(0.279 0.041 260.031);
  --muted-foreground: oklch(0.704 0.04 256.788);
  --accent: oklch(0.279 0.041 260.031);
  --accent-foreground: oklch(0.984 0.003 247.858);
  --destructive: oklch(0.396 0.141 25.723);
  --destructive-foreground: oklch(0.637 0.237 25.331);
  --border: oklch(0.279 0.041 260.031);
  --input: oklch(0.279 0.041 260.031);
  --ring: oklch(0.446 0.043 257.281);
  --chart-1: oklch(0.488 0.243 264.376);
  --chart-2: oklch(0.696 0.17 162.48);
  --chart-3: oklch(0.769 0.188 70.08);
  --chart-4: oklch(0.627 0.265 303.9);
  --chart-5: oklch(0.645 0.246 16.439);
  --sidebar: oklch(0.208 0.042 265.755);
  --sidebar-foreground: oklch(0.984 0.003 247.858);
  --sidebar-primary: oklch(0.488 0.243 264.376);
  --sidebar-primary-foreground: oklch(0.984 0.003 247.858);
  --sidebar-accent: oklch(0.279 0.041 260.031);
  --sidebar-accent-foreground: oklch(0.984 0.003 247.858);
  --sidebar-border: oklch(0.279 0.041 260.031);
  --sidebar-ring: oklch(0.446 0.043 257.281);

<<<<<<< HEAD
  /* Additional Dark Mode Colors (Converted from Hex Codes) */
  --dark-color-1: oklch(0.1426 0.0717 278.24); /* 010428 */
  --dark-color-2: oklch(0.1976 0.0544 263.74); /* 001530 */
  --dark-color-3: oklch(0.2261 0.0323 222.82); /* 002029 */
  --dark-color-4: oklch(0.2875 0.0416 224.84); /* 00303D */
  --dark-color-5: oklch(0.3463 0.0512 227.77); /* 004052 */
  --dark-color-6: oklch(0.4015 0.0526 199.79); /* 065257 */
  --dark-color-7: oklch(0.5101 0.0696 198.54); /* 00747A */
=======
  --novel-highlight-default: #000000;
  --novel-highlight-purple: #3f2c4b;
  --novel-highlight-red: #5c1a1a;
  --novel-highlight-yellow: #5c4b1a;
  --novel-highlight-blue: #1a3d5c;
  --novel-highlight-green: #1a5c20;
  --novel-highlight-orange: #5c3a1a;
  --novel-highlight-pink: #5c1a3a;
  --novel-highlight-gray: #3a3a3a;
>>>>>>> abacc479
}

@layer base {
  * {
    @apply border-border outline-ring/50;
  }
  body {
    @apply bg-background text-foreground;
    background-image: url("/company-cms/public/asset/asfalt-light.png");
    background-repeat: repeat;
    background-size: 200px;
  }
  html {
    scroll-behavior: smooth;
   
  }
  body {
    overflow-x: hidden;
<<<<<<< HEAD
    overflow-x: hidden;
    position: relative;
    width: 100%;
    max-width: 100vw;
=======
>>>>>>> abacc479
  }
}<|MERGE_RESOLUTION|>--- conflicted
+++ resolved
@@ -132,16 +132,6 @@
   --sidebar-border: oklch(0.279 0.041 260.031);
   --sidebar-ring: oklch(0.446 0.043 257.281);
 
-<<<<<<< HEAD
-  /* Additional Dark Mode Colors (Converted from Hex Codes) */
-  --dark-color-1: oklch(0.1426 0.0717 278.24); /* 010428 */
-  --dark-color-2: oklch(0.1976 0.0544 263.74); /* 001530 */
-  --dark-color-3: oklch(0.2261 0.0323 222.82); /* 002029 */
-  --dark-color-4: oklch(0.2875 0.0416 224.84); /* 00303D */
-  --dark-color-5: oklch(0.3463 0.0512 227.77); /* 004052 */
-  --dark-color-6: oklch(0.4015 0.0526 199.79); /* 065257 */
-  --dark-color-7: oklch(0.5101 0.0696 198.54); /* 00747A */
-=======
   --novel-highlight-default: #000000;
   --novel-highlight-purple: #3f2c4b;
   --novel-highlight-red: #5c1a1a;
@@ -151,7 +141,14 @@
   --novel-highlight-orange: #5c3a1a;
   --novel-highlight-pink: #5c1a3a;
   --novel-highlight-gray: #3a3a3a;
->>>>>>> abacc479
+  /* Additional Dark Mode Colors (Converted from Hex Codes) */
+  --dark-color-1: oklch(0.1426 0.0717 278.24); /* 010428 */
+  --dark-color-2: oklch(0.1976 0.0544 263.74); /* 001530 */
+  --dark-color-3: oklch(0.2261 0.0323 222.82); /* 002029 */
+  --dark-color-4: oklch(0.2875 0.0416 224.84); /* 00303D */
+  --dark-color-5: oklch(0.3463 0.0512 227.77); /* 004052 */
+  --dark-color-6: oklch(0.4015 0.0526 199.79); /* 065257 */
+  --dark-color-7: oklch(0.5101 0.0696 198.54); /* 00747A */
 }
 
 @layer base {
@@ -170,12 +167,5 @@
   }
   body {
     overflow-x: hidden;
-<<<<<<< HEAD
-    overflow-x: hidden;
-    position: relative;
-    width: 100%;
-    max-width: 100vw;
-=======
->>>>>>> abacc479
-  }
+  }  
 }